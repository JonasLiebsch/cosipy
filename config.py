"""
 This is the COSIPY configuration (init) file.
 Please make your changes here.
"""
## Simulation period
<<<<<<< HEAD
time_start = '2009-05-01T00:00'
time_end   = '2009-05-30T00:00'
=======
time_start = '2009-04-27T01:00'
time_end   = '2012-06-11T00:00'

###2009-04-27T01:00 until 2012-06-11T00:00
>>>>>>> 7240d015

time_start_str=(time_start[0:10]).replace('-','')
time_end_str=(time_end[0:10]).replace('-','')

data_path = '/home/anz/Seafile/work/io/Zhadang/'
input_netcdf= 'Zhadang-190510-2009-2012_SF_measured.nc'
#input_netcdf= 'HEF_input.nc'
output_netcdf = '20190522_Zhadang_log_scretching_1_5_scaling_'+str(precipitation_scaling)+'_changed_inital_temperatures_'+time_start_str+'-'+time_end_str+'.nc'

## Set keyword to true if you want to use the job scheduler Slurm (own configuration file slurm_config.py)
slurm_use = False 

## Port for local cluster
local_port = 8786

# Tile
tile = True
xstart = 0
xend = 20 
ystart = 0
yend = 20

## Remeshing (log_profile, adaptive_profile)
remesh_method = 'log_profile'

## Write full fields
full_field = True 

## Restart
restart = False

## If total precipitation and snowfall in input data use total precipitation!
force_use_TP = False

## Time step in the input files [s]
dt = 3600                                           # 3600, 7200, 10800 [s] length of time step per iteration in seconds

## Properties for debug
debug_level = 0                                     # DEBUG levels: 0, 10, 20, 30

## Merging level
# How many mergings and splittings are allowed per time step
merging = True
merge_max = 1          

density_threshold_merging = 20                      # If merging is true threshold for layer densities difference two layer
                                                    # try: 5-10 (kg m^-3)
temperature_threshold_merging = 0.1                 # If mering is true threshold for layer temperatures to merge
                                                    # try: 0.05-0.1 (K)

## Max. number of layers, just for the restart file
max_layers = 200

## CFL criteria
c_stab = 0.5

# Configuration if worker for local cluster (not slurm) Number of workers, if None all cores are used
workers = 1
<|MERGE_RESOLUTION|>--- conflicted
+++ resolved
@@ -3,15 +3,10 @@
  Please make your changes here.
 """
 ## Simulation period
-<<<<<<< HEAD
-time_start = '2009-05-01T00:00'
-time_end   = '2009-05-30T00:00'
-=======
 time_start = '2009-04-27T01:00'
 time_end   = '2012-06-11T00:00'
 
 ###2009-04-27T01:00 until 2012-06-11T00:00
->>>>>>> 7240d015
 
 time_start_str=(time_start[0:10]).replace('-','')
 time_end_str=(time_end[0:10]).replace('-','')
@@ -69,4 +64,4 @@
 c_stab = 0.5
 
 # Configuration if worker for local cluster (not slurm) Number of workers, if None all cores are used
-workers = 1
+workers = None