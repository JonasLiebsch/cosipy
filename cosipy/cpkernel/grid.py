import os
from collections import OrderedDict

import numpy as np
from numba import float64, intp, optional, typed, types
from numba.experimental import jitclass

from cosipy.constants import Constants
from cosipy.cpkernel.node import Node

node_type = Node.class_type.instance_type

spec = OrderedDict()
spec["layer_heights"] = float64[:]
spec["layer_densities"] = float64[:]
spec["layer_temperatures"] = float64[:]
spec["layer_liquid_water_content"] = float64[:]
spec["layer_ice_fraction"] = optional(float64[:])
spec["number_nodes"] = intp
spec["new_snow_height"] = float64
spec["new_snow_timestamp"] = float64
spec["old_snow_timestamp"] = float64
spec["grid"] = types.ListType(node_type)

# only required for njitted functions
snow_ice_threshold = Constants.snow_ice_threshold
first_layer_height = Constants.first_layer_height
layer_stretching = Constants.layer_stretching
temperature_threshold_merging = Constants.temperature_threshold_merging
density_threshold_merging = Constants.density_threshold_merging
merge_max = Constants.merge_max
minimum_snow_layer_height = Constants.minimum_snow_layer_height
remesh_method = Constants.remesh_method
ice_density = Constants.ice_density
water_density = Constants.water_density
albedo_method = Constants.albedo_method


@jitclass(spec)
class Grid:
    def __init__(
        self,
        layer_heights,
        layer_densities,
        layer_temperatures,
        layer_liquid_water_content,
        layer_ice_fraction=None,
        new_snow_height=None,
        new_snow_timestamp=None,
        old_snow_timestamp=None,
    ):
        """The Grid-class controls the numerical mesh.

        The grid consists of a list of nodes (layers) that store the
        information of individual layers. The class provides various
        setter/getter functions to add, read, overwrite, merge,
        split, update or re-mesh the layers.

        Attributes
        ----------
        layer_heights : np.ndarray
            Height of the snowpack layers [:math:`m`].
        layer_densities : np.ndarray
            Snow density of the snowpack layers [:math:`kg~m^{-3}`].
        layer_temperatures : np.ndarray
            Layer temperatures [:math:`K`].
        layer_liquid_water_content : np.ndarray
            Liquid water content of the layers [:math:`m~w.e.`].

        Returns
        -------
        Grid : :py:class:`cosipy.cpkernel.grid` object.
        """
        # Set class variables
        self.layer_heights = layer_heights
        self.layer_densities = layer_densities
        self.layer_temperatures = layer_temperatures
        self.layer_liquid_water_content = layer_liquid_water_content
        self.layer_ice_fraction = layer_ice_fraction

        # Number of total nodes
        self.number_nodes = len(layer_heights)

        # Track the fresh snow layer (new_snow_height, new_snow_timestamp) as well as the old
        # snow layer age (old_snow_timestamp)
        if (
            (new_snow_height is not None)
            and (new_snow_timestamp is not None)
            and (old_snow_timestamp is not None)
        ):
            self.new_snow_height = new_snow_height  # meter snow accumulation
            self.new_snow_timestamp = (
                new_snow_timestamp  # seconds since snowfall
            )
            self.old_snow_timestamp = (
                old_snow_timestamp  # snow age below fresh snow layer
            )
        else:
            # TO DO: pick better initialization values
            self.new_snow_height = 0.0
            self.new_snow_timestamp = 0.0
            self.old_snow_timestamp = 0.0

        # Do the grid initialization
        self.grid = typed.List.empty_list(node_type)

        self.init_grid()

    def init_grid(self):
        """Initialize the grid with according to the input data"""
        # Fill the list with node instances and fill it with user defined data
        for idxNode in range(self.number_nodes):
            layer_IF = None
            if self.layer_ice_fraction is not None:
                layer_IF = self.layer_ice_fraction[idxNode]
            self.grid.append(
                Node(
                    self.layer_heights[idxNode],
                    self.layer_densities[idxNode],
                    self.layer_temperatures[idxNode],
                    self.layer_liquid_water_content[idxNode],
                    layer_IF,
                )
            )

    def add_fresh_snow(
        self, height, density, temperature, liquid_water_content
    ):
        """Add a fresh snow layer (node).
         
        Adds a fresh snow layer to the beginning of the node list (upper
        layer).

        Parameters
        ----------
        height : float
            Layer height [:math:`m`].
        density : float
            Layer density [:math:`kg~m^{-3}`].
        temperature : float
            Layer temperature [:math:`K`].
        liquid_water_content : float
            Liquid water content of the layer [:math:`m~w.e.`].
        """

        # Add new node
        self.grid.insert(
            0, Node(height, density, temperature, liquid_water_content, None)
        )

        # Increase node counter
        self.number_nodes += 1

        # Set fresh snow properties for albedo calculation (height and
        # timestamp)
        self.set_fresh_snow_props(height)

    def remove_node(self, idx: list = None):
        """Remove a layer (node) from the grid (node list).

        Args:
            idx: Indices of the node to be removed. If empty or None,
                the first node is removed.
        """

        # Remove node from list when there is at least one node
        if self.grid:
            if idx is None or not idx:
                self.grid.pop(0)
                self.number_nodes -= 1  # Decrease node counter
            else:
                for index in sorted(idx, reverse=True):
                    del self.grid[index]
                self.number_nodes -= len(idx)

    def merge_nodes(self, idx):
        """Merge two subsequent nodes.

        Merges the two nodes at location `idx` and `idx+1`.
        The node at `idx` is updated with the new properties (height,
        liquid water content, ice fraction, temperature). The node
        at `idx+1` is deleted after merging.

        Parameters
        ----------
        idx : int
            Index of the node to be removed. The first node is removed
            if no index is provided.
        """
        # Get overburden pressure for consistency check
        # w0 = self.get_node_height(idx) * self.get_node_density(
        #     idx
        # ) + self.get_node_height(idx + 1) * self.get_node_density(idx + 1)

        # New layer height by adding up the height of the two layers
        new_height = self.get_node_height(idx) + self.get_node_height(idx + 1)

        # Update liquid water
        # new_liquid_water_content = self.get_node_liquid_water_content(idx) + self.get_node_liquid_water_content(idx+1)
        new_liquid_water_content = (
            self.get_node_liquid_water_content(idx) * self.get_node_height(idx)
            + self.get_node_liquid_water_content(idx + 1)
            * self.get_node_height(idx + 1)
        ) / new_height

        # Update ice fraction
        new_ice_fraction = (
            self.get_node_ice_fraction(idx) * self.get_node_height(idx)
            + self.get_node_ice_fraction(idx + 1)
            * self.get_node_height(idx + 1)
        ) / new_height

        # New air porosity
        new_air_porosity = 1 - new_liquid_water_content - new_ice_fraction

        if (
            abs(
                1
                - new_ice_fraction
                - new_air_porosity
                - new_liquid_water_content
            )
            > 1e-8
        ):
            print(
                "Merging is not mass consistent",
                (
                    new_ice_fraction
                    + new_air_porosity
                    + new_liquid_water_content
                ),
            )

        # Calc new temperature
        new_temperature = (
            self.get_node_height(idx) / new_height
        ) * self.get_node_temperature(idx) + (
            self.get_node_height(idx + 1) / new_height
        ) * self.get_node_temperature(
            idx + 1
        )

        # Update node properties
        self.update_node(
            idx,
            new_height,
            new_temperature,
            new_ice_fraction,
            new_liquid_water_content,
        )

        # Remove the second layer
        self.remove_node([idx + 1])

    def correct_layer(self, idx, min_height):
        """Adjust the height of a given layer.

        Adjusts the height of the layer at index `idx` to the given
        height `min_height`. First the layers below are merged until the
        height is sufficiently large to allow for the adjustment. Then
        the layer is merged with the subsequent layer.

        Parameters
        ----------
        idx : int
            Index of the node to be removed. The first node is removed
            if no index is provided.
        min_height : float
            New layer height [:math:`m`].

        """
        # New layer height by adding up the height of the two layers
        total_height = self.get_node_height(idx)

        # Merge subsequent layer with underlying layers until height of the layer is greater than the given height
        while (total_height < min_height) & (
            idx + 1 < self.get_number_layers()
        ):
            if (self.get_node_density(idx) < snow_ice_threshold) & (
                self.get_node_density(idx + 1) < snow_ice_threshold
            ):
                self.merge_nodes(idx)
            elif (self.get_node_density(idx) >= snow_ice_threshold) & (
                self.get_node_density(idx + 1) >= snow_ice_threshold
            ):
                self.merge_nodes(idx)
            else:
                break

            # Recalculate total height
            total_height = self.get_node_height(idx)

        # Only merge snow-snow or glacier-glacier, and if the height is greater than the minimum height
        if total_height > min_height:
            # Get new heights for layer 0 and 1
            h0 = min_height
            h1 = total_height - min_height

            """Update liquid water content.
            Fills the upper layer with water until maximum retention.
            The remaining water is assigned to the second layer.
            If LWC exceeds the irreducible water content of the first
            layer, then the first layer is filled and the rest assigned
            to the second layer.
            """
            if (
                self.get_node_liquid_water_content(idx)
                - self.get_node_irreducible_water_content(idx)
            ) > 0:
                lw0 = self.get_node_irreducible_water_content(
                    idx
                ) * self.get_node_height(idx)
                lw1 = self.get_node_liquid_water_content(
                    idx
                ) * self.get_node_height(
                    idx
                ) - self.get_node_irreducible_water_content(
                    idx
                ) * self.get_node_height(
                    idx
                )
            # if LWC<WC_irr, then assign all water to the first layer
            else:
                lw0 = self.get_node_liquid_water_content(
                    idx
                ) * self.get_node_height(idx)
                lw1 = 0.0

            # Update ice fraction
            if0 = self.get_node_ice_fraction(idx)
            if1 = self.get_node_ice_fraction(idx)

            # Temperature
            T0 = self.get_node_temperature(idx)
            T1 = self.get_node_temperature(idx)

            # New volume fractions and density
            lwc0 = lw0 / h0
            lwc1 = lw1 / h1
            por0 = 1 - lwc0 - if0
            por1 = 1 - lwc1 - if1

            # Check for consistency
            if (abs(1 - if0 - por0 - lwc0) > 1e-8) | (
                abs(1 - if1 - por1 - lwc1) > 1e-8
            ):
                print(
                    "Correct layer is not mass consistent [Layer 0]",
                    (if0, por0, lwc0),
                )
                print(
                    "Correct layer is not mass consistent [Layer 1]",
                    (if0, por0, lwc0),
                )

            # Update node properties
            self.update_node(idx, h0, T0, if0, lwc0)
            self.grid.insert(
                idx + 1, Node(h1, self.get_node_density(idx), T1, lwc1, if1)
            )

            # Update node counter
            self.number_nodes += 1

    def log_profile(self):
        """Remesh the layer heights logarithmically.

        This algorithm remeshes the layer heights (numerical
        grid) logarithmically using a given stretching factor and first
        layer height. Both are defined in `constants.py`:

        * The stretching factor is defined by `layer_stretching`.
        * The first layer height is defined by `first_layer_height`.
        
        E.g. for the stretching factor, a value of 1.1 corresponds to a
        10% stretching from one layer to the next.
        """
        last_layer_height = first_layer_height

        # Total snowheight
        hsnow = self.get_total_snowheight()

        # How much snow is not remeshed
        hrest = hsnow

        # First remesh the snowpack
        idx = 0

        while idx < self.get_number_snow_layers():
            if hrest >= last_layer_height:
                # Correct first layer
                self.correct_layer(idx, last_layer_height)

                hrest = hrest - last_layer_height

                # Height for the next layer
                last_layer_height = layer_stretching * last_layer_height

            # if the last layer is smaller than the required height,
            # then merge with the previous layer
            elif (hrest < last_layer_height) & (idx > 0):
                self.merge_nodes(idx - 1)

            idx = idx + 1

        # get the glacier depth
        hrest = self.get_total_height() - self.get_total_snowheight()

        # get number of snow layers
        idx = self.get_number_snow_layers()

        # then the glacier
        while idx < self.get_number_layers():
            if hrest >= last_layer_height:
                # Correct first layer
                self.correct_layer(idx, last_layer_height)

                hrest = hrest - last_layer_height

                # Height for the next layer
                last_layer_height = layer_stretching * last_layer_height

            # if the last layer is smaller than the required height,
            # then merge with the previous layer
            elif hrest < last_layer_height:
                self.merge_nodes(idx - 1)

            idx = idx + 1

    def adaptive_profile(self):
        """Remesh according to certain layer state criteria.

        This algorithm is an alternative to logarithmic remeshing.
        It checks the similarity of two subsequent layers. Layers are
        merged if:

        (1) the density difference between the layer and the subsequent
        layer is smaller than the user defined threshold.
        (2) the temperature difference is smaller than the user defined
        threshold.

        The thresholds are defined by `temperature_threshold_merging`
        and `density_threshold_merging` in `constants.py`.
        """
        # First remesh the snowpack
        idx = 0
        merge_counter = 0
        while idx < self.get_number_snow_layers() - 1:
            dT = np.abs(
                self.get_node_temperature(idx)
                - self.get_node_temperature(idx + 1)
            )
            dRho = np.abs(
                self.get_node_density(idx) - self.get_node_density(idx + 1)
            )

            if (
                (dT <= temperature_threshold_merging)
                & (dRho <= density_threshold_merging)
                & (self.get_node_height(idx) <= 0.1)
                & (merge_counter <= merge_max)
            ):
                self.merge_nodes(idx)
                merge_counter = merge_counter + 1
            # elif ((self.get_node_height(idx)<=minimum_snow_layer_height) & (dRho<=density_threshold_merging)):
            elif self.get_node_height(idx) <= minimum_snow_layer_height:
                self.remove_node([idx])
            else:
                idx += 1

        # Correct first layer
        self.correct_layer(0, first_layer_height)

    def split_node(self, pos):
        """Split node at position.

        Splits a node at a location index `pos` into two similar nodes.
        The new nodes at location `pos` and `pos+1` will have the same
        properties (height, liquid water content, ice fraction,
        temperature).

        Parameters
        ----------
        pos : int
            Index of the node to split.
        """
        self.grid.insert(
            pos + 1,
            Node(
                self.get_node_height(pos) / 2.0,
                self.get_node_density(pos),
                self.get_node_temperature(pos),
                self.get_node_liquid_water_content(pos) / 2.0,
                self.get_node_ice_fraction(pos),
            ),
        )
        self.update_node(
            pos,
            self.get_node_height(pos) / 2.0,
            self.get_node_temperature(pos),
            self.get_node_ice_fraction(pos),
            self.get_node_liquid_water_content(pos) / 2.0,
        )

        self.number_nodes += 1

    def update_node(
        self, idx, height, temperature, ice_fraction, liquid_water_content
    ):
        """Update properties of a specific node.

        This function updates a layer's attributes for `height`,
        `temperature`, `ice_fraction`, and `liquid_water_content`.
        The density cannot be updated as it is derived from air
        porosity, liquid water content, and ice fraction.

        Parameters
        ----------
        idx : int
            Index of the layer to be updated.
        height : float
            Layer's new snowpack height [:math:`m`].
        temperature : float
            Layer's new temperature [:math:`K`].
        ice_fraction : float
            Layer's new ice fraction [:math:`-`].
        liquid_water_content : float
            Layer's new liquid water content [:math:`m~w.e.`].
        """
        self.set_node_height(idx, height)
        self.set_node_temperature(idx, temperature)
        self.set_node_ice_fraction(idx, ice_fraction)
        self.set_node_liquid_water_content(idx, liquid_water_content)

    def check(self, name):
        """Check layer temperature and height are within a valid range."""
        if np.min(self.get_height()) < 0.01:
            print(name)
            print(
                "Layer height is smaller than the user defined minimum new_height"
            )
            print(self.get_height())
            print(self.get_density())
        if np.max(self.get_temperature()) > 273.2:
            print(name)
            print("Layer temperature exceeds 273.16 K")
            print(self.get_temperature())
            print(self.get_density())
        if np.max(self.get_height()) > 1.0:
            print(name)
            print("Layer height exceeds 1.0 m")
            print(self.get_height())
            print(self.get_density())

    def update_grid(self):
        """Remesh the layers (numerical grid).

        Two algorithms are currently implemented to remesh layers:

            (i)  log_profile
            (ii) adaptive_profile

        (i)  The log-profile algorithm arranges the mesh
             logarithmically. The user specifies the stretching factor
             `layer_stretching` in `constants.py` to determine the
             increase in layer heights.

        (ii) Profile adjustment is done using layer similarity. Layers
             with very similar temperature and density states are
             joined. Similarity is determined from the user-specified
             threshold values `temperature_threshold_merging` and
             `density_threshold_merging` in `constants.py`. The maximum
             number of merging steps per time step is specified by
             `merge_max`.
        """
        # -------------------------------------------------------------------------
        # Remeshing options
        # -------------------------------------------------------------------------
        if remesh_method == "log_profile":
            self.log_profile()
        elif remesh_method == "adaptive_profile":
            self.adaptive_profile()

        # if first layer becomes very small, remove it
        if self.get_node_height(0) < minimum_snow_layer_height:
            self.remove_node([0])

    def merge_snow_with_glacier(self, idx):
        """Merge a snow layer with an ice layer.

        Merges a snow layer at location `idx` (density smaller than the
        `snow_ice_threshold` value in `constants.py`) with an ice layer
        at location `idx+1`.

        Parameters
        ----------
        idx : int
            Index of the snow layer.
        """
        if (self.get_node_density(idx) < snow_ice_threshold) & (
            self.get_node_density(idx + 1) >= snow_ice_threshold
        ):
            # Update node properties
            first_layer_height = self.get_node_height(idx) * (
                self.get_node_density(idx) / ice_density
            )
            self.update_node(
                idx + 1,
                self.get_node_height(idx + 1) + first_layer_height,
                self.get_node_temperature(idx + 1),
                self.get_node_ice_fraction(idx + 1),
                0.0,
            )

            # Remove the second layer
            self.remove_node([idx])

            # self.check('Merge snow with glacier function')

    def remove_melt_weq(self, melt, idx=0):
        """Remove mass from a layer.

        Reduces the mass/height of layer `idx` by the available melt
        energy.

        Parameters
        ----------
        melt : float
            Snow water equivalent of melt [:math:`m~w.e.`].
        idx : int
            Index of the layer. If no value is given, the function acts
            on the first layer.
        """
        lwc_from_layers = 0

        while melt > 0:
            # Get SWE of layer
            SWE = self.get_node_height(idx) * (
                self.get_node_density(idx) / water_density
            )
            # Remove melt from layer and set new snowheight
            if melt < SWE:
                self.set_node_height(
                    idx,
                    (SWE - melt)
                    / (self.get_node_density(idx) / water_density),
                )
                melt = 0.0
            # remove layer otherwise and continue loop
            elif melt >= SWE:
                lwc_from_layers = (
                    lwc_from_layers
                    + self.get_node_liquid_water_content(idx)
                    * self.get_node_height(idx)
                )
                self.remove_node([idx])
                melt = melt - SWE

        # Keep track of the fresh snow layer
        if idx == 0:
            self.set_fresh_snow_props_height(self.new_snow_height - melt)

        return lwc_from_layers

    # ===============================================================================
    # Getter and setter functions
    # ===============================================================================

    def set_fresh_snow_props(self, height):
        """Track the new snowheight.

        Parameters
        ----------
        height : float
            Height of the fresh snow layer [:math:`m`].
        """
        self.new_snow_height = height
        # Keep track of the old snow age
        self.old_snow_timestamp = self.new_snow_timestamp
        # Set the timestamp to zero
        self.new_snow_timestamp = 0

    def set_fresh_snow_props_to_old_props(self):
        """Revert the timestamp of fresh snow properties.

        Reverts the timestamp of fresh snow properties to that of the
        underlying snow layer. This is used internally to track the
        albedo properties of the first snow layer.
        """
        self.new_snow_timestamp = self.old_snow_timestamp

    def set_fresh_snow_props_update_time(self, seconds):
        """Update the timestamp of the snow properties.

        Parameters
        ----------
        seconds : float
            seconds without snowfall [:math:`s`].
        """
        self.old_snow_timestamp = self.old_snow_timestamp + seconds
        # Set the timestamp to zero
        self.new_snow_timestamp = self.new_snow_timestamp + seconds

    def set_fresh_snow_props_height(self, height):
        """Update the fresh snow layer height.

        This is used internally to track the albedo properties of the
        first snow layer.
        """
        self.new_snow_height = height

    def get_fresh_snow_props(self):
        """Get the first snow layer's properties.

        This is used internally to track the albedo properties of the
        first snow layer.
        """
        return (
            self.new_snow_height,
            self.new_snow_timestamp,
            self.old_snow_timestamp,
        )

    def set_node_temperature(self, idx, temperature):
        """Set the temperature of a layer (node) at location `idx`.

        Parameters
        ----------
        idx : int
            Index of the layer.
        temperature : float
            Layer's new temperature [:math:`K`].
        """
        self.grid[idx].set_layer_temperature(temperature)

    def set_temperature(self, temperature):
        """Set all layer temperatures.

        Parameters
        ----------
        temperature : np.ndarray
            New layer temperatures [:math:`K`].
        """
        for idx in range(self.number_nodes):
            self.grid[idx].set_layer_temperature(temperature[idx])

    def set_node_height(self, idx: int, height: float):
        """Set node height."""
        self.grid[idx].set_layer_height(height)

    def set_height(self, height: np.ndarray):
        """Set the height profile."""
        for idx in range(self.number_nodes):
            self.grid[idx].set_layer_height(height[idx])

    def set_node_liquid_water_content(
        self, idx: int, liquid_water_content: float
    ):
        """Set liquid water content of a node."""
        self.grid[idx].set_layer_liquid_water_content(liquid_water_content)

    def set_liquid_water_content(self, liquid_water_content: np.ndarray):
        """Set the liquid water content profile."""
        for idx in range(self.number_nodes):
            self.grid[idx].set_layer_liquid_water_content(
                liquid_water_content[idx]
            )

    def set_node_ice_fraction(self, idx: int, ice_fraction: float):
        """Set liquid ice_fraction of a node."""
        self.grid[idx].set_layer_ice_fraction(ice_fraction)

    def set_ice_fraction(self, ice_fraction: np.ndarray):
        """Set the ice fraction profile."""
        for idx in range(self.number_nodes):
            self.grid[idx].set_layer_ice_fraction(ice_fraction[idx])

    def set_node_refreeze(self, idx: int, refreeze: float):
        """Set the refreezing of a node."""
        self.grid[idx].set_layer_refreeze(refreeze)

    def set_refreeze(self, refreeze: np.ndarray):
        """Set the refreezing profile."""
        for idx in range(self.number_nodes):
            self.grid[idx].set_layer_refreeze(refreeze[idx])

    def get_temperature(self):
        """Get the temperature profile."""
        return [
            self.grid[idx].get_layer_temperature()
            for idx in range(self.number_nodes)
        ]

    def get_node_temperature(self, idx: int):
        """Get a node's temperature."""
        return self.grid[idx].get_layer_temperature()

    def get_specific_heat(self):
        """Get the specific heat capacity profile (air+water+ice)."""
        return [
            self.grid[idx].get_layer_specific_heat()
            for idx in range(self.number_nodes)
        ]

    def get_node_specific_heat(self, idx: int):
        """Get a node's specific heat capacity (air+water+ice)."""
        return self.grid[idx].get_layer_specific_heat()

    def get_height(self):
        """Get the heights of all the layers."""
        return [
            self.grid[idx].get_layer_height()
            for idx in range(self.number_nodes)
        ]

    def get_snow_heights(self):
        """Get the heights of the snow layers."""
        return [
            self.grid[idx].get_layer_height()
            for idx in range(self.get_number_snow_layers())
        ]

    def get_ice_heights(self):
        """Get the heights of the ice layers."""
        return [
            self.grid[idx].get_layer_height()
            for idx in range(self.number_nodes)
            if (self.get_node_density(idx) >= snow_ice_threshold)
        ]

    def get_node_height(self, idx: int):
        """Get a node's layer height."""
        return self.grid[idx].get_layer_height()

    def get_node_density(self, idx: int):
        """Get a node's density."""
        return self.grid[idx].get_layer_density()

    def get_density(self):
        """Get the density profile."""
        return [
            self.grid[idx].get_layer_density()
            for idx in range(self.number_nodes)
        ]

    def get_node_liquid_water_content(self, idx: int):
        """Get a node's liquid water content."""
        return self.grid[idx].get_layer_liquid_water_content()

    def get_liquid_water_content(self):
        """Get a profile of the liquid water content."""
        return [
            self.grid[idx].get_layer_liquid_water_content()
            for idx in range(self.number_nodes)
        ]

    def get_node_ice_fraction(self, idx: int):
        """Get a node's ice fraction."""
        return self.grid[idx].get_layer_ice_fraction()

    def get_ice_fraction(self):
        """Get a profile of the ice fraction."""
        return [
            self.grid[idx].get_layer_ice_fraction()
            for idx in range(self.number_nodes)
        ]

    def get_node_irreducible_water_content(self, idx: int):
        """Get a node's irreducible water content."""
        return self.grid[idx].get_layer_irreducible_water_content()

    def get_irreducible_water_content(self):
        """Get a profile of the irreducible water content."""
        return [
            self.grid[idx].get_layer_irreducible_water_content()
            for idx in range(self.number_nodes)
        ]

    def get_node_cold_content(self, idx: int):
        """Get a node's cold content."""
        return self.grid[idx].get_layer_cold_content()

    def get_cold_content(self):
        """Get the cold content profile."""
        return [
            self.grid[idx].get_layer_cold_content()
            for idx in range(self.number_nodes)
        ]

    def get_node_porosity(self, idx: int):
        """Get a node's porosity."""
        return self.grid[idx].get_layer_porosity()

    def get_porosity(self):
        """Get the porosity profile."""
        return [
            self.grid[idx].get_layer_porosity()
            for idx in range(self.number_nodes)
        ]

    def get_node_thermal_conductivity(self, idx: int):
        """Get a node's thermal conductivity."""
        return self.grid[idx].get_layer_thermal_conductivity()

    def get_thermal_conductivity(self):
        """Get the thermal conductivity profile."""
        return [
            self.grid[idx].get_layer_thermal_conductivity()
            for idx in range(self.number_nodes)
        ]

    def get_node_thermal_diffusivity(self, idx: int):
        """Get a node's thermal diffusivity."""
        return self.grid[idx].get_layer_thermal_diffusivity()

    def get_thermal_diffusivity(self):
        """Get the thermal diffusivity profile"""
        return [
            self.grid[idx].get_layer_thermal_diffusivity()
            for idx in range(self.number_nodes)
        ]

    def get_node_refreeze(self, idx: int):
        """Get the amount of refrozen water in a node."""
        return self.grid[idx].get_layer_refreeze()

    def get_refreeze(self):
        """Get the profile of refrozen water."""
        return [
            self.grid[idx].get_layer_refreeze()
            for idx in range(self.number_nodes)
        ]

    def get_node_depth(self, idx: int):
        d = 0
        for i in range(idx + 1):
            if i == 0:
                d = d + self.get_node_height(i) / 2.0
            else:
                d = (
                    d
                    + self.get_node_height(i - 1) / 2.0
                    + self.get_node_height(i) / 2.0
                )
        return d

    def get_depth(self):
        """Returns depth profile."""
        return [self.get_node_depth(idx) for idx in range(self.number_nodes)]

    def get_total_snowheight(self, verbose=False):
        """Get the total snowheight (density<snow_ice_threshold)."""
<<<<<<< HEAD
        snowheights = [
            self.grid[idx].get_layer_height()
            for idx in range(self.number_nodes)
            if self.get_node_density(idx) < snow_ice_threshold
        ]
        return np.sum(
            np.array(snowheights)
        )  # numba needs to be able to determine type of list contents
=======
        return sum(self.get_snow_heights())
>>>>>>> bb81e634

    def get_total_height(self, verbose=False):
        """Get the total domain height."""
        return sum(self.get_height())

    def get_number_snow_layers(self):
        """Get the number of snow layers (density<snow_ice_threshold)."""
        nlayers = [
            1
            for idx in range(self.number_nodes)
            if self.get_node_density(idx) < snow_ice_threshold
        ]
        return sum(nlayers)

    def get_number_layers(self):
        """Get the number of layers."""
        return self.number_nodes

    def info(self):
        """Print some information on grid."""

        print("*" * 30)
        print(f"Number of nodes: {self.number_nodes}")
        print("*" * 30)

        tmp = 0
        for i in range(self.number_nodes):
            tmp = tmp + self.get_node_height(i)

        print(f"Grid consists of {self.number_nodes} nodes")
        print(f"Total domain depth is {tmp} m")

    def grid_info(self, n=-999):
        """Print the state of the snowpack.

        Parameters
        ----------
        n : int
            Number of nodes to plot from top.
        """
        if n == -999:
            n = self.number_nodes

        print(
            "Node no., Layer height [m], Temperature [K], Density [kg m^-3], \
               LWC [-], LW [m], CC [J m^-2], Porosity [-], Refreezing [m w.e.], \
               Irreducible water content [-]"
        )

        for i in range(n):
            print(
                i,
                self.get_node_height(i),
                self.get_node_temperature(i),
                self.get_node_density(i),
                self.get_node_liquid_water_content(i),
                self.get_node_cold_content(i),
                self.get_node_porosity(i),
                self.get_node_refreeze(i),
                self.get_node_irreducible_water_content(i),
            )

    def grid_info_screen(self, n=-999):
        """Prints the state of the snowpack.
        
        Parameters
        ----------
        n : int
            Number of nodes to plot from top.
        """
        if n == -999:
            n = self.number_nodes

        print(
            "Node no., Layer height [m], Temperature [K], Density [kg m^-3], LWC [-], \
               Retention [-], CC [J m^-2], Porosity [-], Refreezing [m w.e.]"
        )

        for i in range(n):
            print(
                i,
                self.get_node_height(i),
                self.get_node_temperature(i),
                self.get_node_density(i),
                self.get_node_liquid_water_content(i),
                self.get_node_irreducible_water_content(i),
                self.get_node_cold_content(i),
                self.get_node_porosity(i),
                self.get_node_refreeze(i),
            )

    def grid_check(self, level=1):
        """Checks the grid.

        Parameters
        ----------
            level : int
                Level number.
        """
        # if level == 1:
        #    self.check_layer_property(self.get_height(), 'thickness', 1.01, -0.001)
        #    self.check_layer_property(self.get_temperature(), 'temperature', 273.2, 100.0)
        #    self.check_layer_property(self.get_density(), 'density', 918, 100)
        #    self.check_layer_property(self.get_liquid_water_content(), 'LWC', 1.0, 0.0)
        #    #self.check_layer_property(self.get_cold_content(), 'CC', 1000, -10**8)
        #    self.check_layer_property(self.get_porosity(), 'Porosity', 0.8, -0.00001)
        #    self.check_layer_property(self.get_refreeze(), 'Refreezing', 0.5, 0.0)
        pass

    def check_layer_property(
        self, property, name, maximum, minimum, n=-999, level=1
    ):
        if np.nanmax(property) > maximum or np.nanmin(property) < minimum:
            print(
                str.capitalize(name),
                "max",
                np.nanmax(property),
                "min",
                np.nanmin(property),
            )
            os._exit()<|MERGE_RESOLUTION|>--- conflicted
+++ resolved
@@ -127,7 +127,7 @@
         self, height, density, temperature, liquid_water_content
     ):
         """Add a fresh snow layer (node).
-         
+
         Adds a fresh snow layer to the beginning of the node list (upper
         layer).
 
@@ -371,7 +371,7 @@
 
         * The stretching factor is defined by `layer_stretching`.
         * The first layer height is defined by `first_layer_height`.
-        
+
         E.g. for the stretching factor, a value of 1.1 corresponds to a
         10% stretching from one layer to the next.
         """
@@ -950,18 +950,7 @@
 
     def get_total_snowheight(self, verbose=False):
         """Get the total snowheight (density<snow_ice_threshold)."""
-<<<<<<< HEAD
-        snowheights = [
-            self.grid[idx].get_layer_height()
-            for idx in range(self.number_nodes)
-            if self.get_node_density(idx) < snow_ice_threshold
-        ]
-        return np.sum(
-            np.array(snowheights)
-        )  # numba needs to be able to determine type of list contents
-=======
         return sum(self.get_snow_heights())
->>>>>>> bb81e634
 
     def get_total_height(self, verbose=False):
         """Get the total domain height."""
@@ -1026,7 +1015,7 @@
 
     def grid_info_screen(self, n=-999):
         """Prints the state of the snowpack.
-        
+
         Parameters
         ----------
         n : int
