--- conflicted
+++ resolved
@@ -81,50 +81,6 @@
     nt = len(DATA.time.values)         #accessing DATA is expensive
     # Local variables -- bypass local array creation for WRF_X_CSPY until more elegant solution is implemented
     if not WRF_X_CSPY:
-<<<<<<< HEAD
-        _RRR = np.full(nt, np.nan)
-        _RAIN = np.full(nt, np.nan)
-        _SNOWFALL = np.full(nt, np.nan)
-        _LWin = np.full(nt, np.nan)
-        _LWout = np.full(nt, np.nan)
-        _H = np.full(nt, np.nan)
-        _LE = np.full(nt, np.nan)
-        _B = np.full(nt, np.nan)
-        _QRR = np.full(nt, np.nan)
-        _MB = np.full(nt, np.nan)
-        _surfMB = np.full(nt, np.nan)
-        _MB = np.full(nt, np.nan)
-        _Q = np.full(nt, np.nan)
-        _SNOWHEIGHT = np.full(nt, np.nan)
-        _TOTALHEIGHT = np.full(nt, np.nan)
-        _TS = np.full(nt, np.nan)
-        _ALBEDO = np.full(nt, np.nan)
-        _ME = np.full(nt, np.nan)
-        _intMB = np.full(nt, np.nan)
-        _EVAPORATION = np.full(nt, np.nan)
-        _SUBLIMATION = np.full(nt, np.nan)
-        _CONDENSATION = np.full(nt, np.nan)
-        _DEPOSITION = np.full(nt, np.nan)
-        _REFREEZE = np.full(nt, np.nan)
-        _NLAYERS = np.full(nt, np.nan)
-        _subM = np.full(nt, np.nan)
-        _Z0 = np.full(nt, np.nan)
-        _surfM = np.full(nt, np.nan)
-        _MOL = np.full(nt, np.nan)
-        _new_snow_height = np.full(nt, np.nan)
-        _new_snow_timestamp = np.full(nt, np.nan)
-        _old_snow_timestamp = np.full(nt, np.nan)
-
-        _LAYER_HEIGHT = np.full((nt,max_layers), np.nan)
-        _LAYER_RHO = np.full((nt,max_layers), np.nan)
-        _LAYER_T = np.full((nt,max_layers), np.nan)
-        _LAYER_LWC = np.full((nt,max_layers), np.nan)
-        _LAYER_CC = np.full((nt,max_layers), np.nan)
-        _LAYER_POROSITY = np.full((nt,max_layers), np.nan)
-        _LAYER_ICE_FRACTION = np.full((nt,max_layers), np.nan)
-        _LAYER_IRREDUCIBLE_WATER = np.full((nt,max_layers), np.nan)
-        _LAYER_REFREEZE = np.full((nt,max_layers), np.nan)
-=======
         _RRR = init_empty_array_1d(nt)
         _RAIN = init_empty_array_1d(nt)
         _SNOWFALL = init_empty_array_1d(nt)
@@ -167,7 +123,6 @@
         _LAYER_ICE_FRACTION = init_empty_array_2d(nt, max_layers)
         _LAYER_IRREDUCIBLE_WATER = init_empty_array_2d(nt, max_layers)
         _LAYER_REFREEZE = init_empty_array_2d(nt, max_layers)
->>>>>>> d2100987
 
 
     #--------------------------------------------
@@ -229,11 +184,7 @@
     if Config.force_use_N:
         LWin = None
 
-<<<<<<< HEAD
-    SLOPE = 0.0
-=======
     SLOPE = 0.
->>>>>>> d2100987
     if 'SLOPE' in DATA:
         SLOPE = DATA.SLOPE.values
 
@@ -331,15 +282,9 @@
         if (LWin is not None) and (N is not None):
             # Find new surface temperature
             fun, surface_temperature, lw_radiation_in, lw_radiation_out, sensible_heat_flux, latent_heat_flux, \
-<<<<<<< HEAD
-                ground_heat_flux, rain_heat_flux, rho, Lv, MOL, Cs_t, Cs_q, q0, q2 \
-                = update_surface_temperature(GRID, dt, z, z0, T2[t], RH2[t], PRES[t], sw_radiation_net, \
-                                             U2[t], RAIN, SLOPE, LWin=LWin[t], N=N[t])
-=======
                  ground_heat_flux, rain_heat_flux, rho, Lv, MOL, Cs_t, Cs_q, q0, q2 \
                  = update_surface_temperature(GRID, dt, z, z0, T2[t], RH2[t], PRES[t], sw_radiation_net, \
                  U2[t], RAIN, SLOPE, LWin=LWin[t], N=N[t])
->>>>>>> d2100987
         elif LWin is not None:
             fun, surface_temperature, lw_radiation_in, lw_radiation_out, sensible_heat_flux, latent_heat_flux, \
                 ground_heat_flux, rain_heat_flux, rho, Lv, MOL, Cs_t, Cs_q, q0, q2 \
