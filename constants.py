--- conflicted
+++ resolved
@@ -16,7 +16,7 @@
 penetrating_method = 'Bintanja95'               # possibilities: 'Bintanja95'
 roughness_method = 'Moelg12'                    # possibilities: 'Moelg12'
 saturation_water_vapour_method = 'Sonntag90'    # possibilities: 'Sonntag90'
-thermal_conductivity_method = 'bulk'		    # possibilities: 'bulk', 'empirical'
+thermal_conductivity_method = 'bulk'		# possibilities: 'bulk', 'empirical'
 sfc_temperature_method = 'SLSQP'                # possibilities: 'L-BFGS-B', 'SLSQP'(faster), 'Newton' (Secant, fastest)'
 
 # WRF_X_CSPY: for efficiency and consistency
@@ -31,16 +31,8 @@
 initial_glacier_height = 40.0                   # Initial glacier height without snowlayers
 initial_glacier_layer_heights = 0.5             # Initial thickness of glacier ice layers
 
-<<<<<<< HEAD
-initial_top_density_snowpack_constant = 300.    # Top density for initial snowpack
-initial_bottom_density_snowpack_constant = 600. # Bottom density for initial snowpack
-zlt1 = 0.01					# depth 1 for B temperature profile
-zlt2 = 0.06					# depth 2 for B temperature profile 
-zlt3 = 0.11					# depth 3 for B temperature profile
-=======
 initial_top_density_snowpack = 300.0            # Top density for initial snowpack
 initial_bottom_density_snowpack = 600.0         # Bottom density for initial snowpack
->>>>>>> 4ebdfef6
 
 temperature_bottom = 270.16                     # Lower boundary condition for initial temperature profile (K)
 const_init_temp = 0.1                           # constant for init temperature profile used in exponential function (exponential decay)
